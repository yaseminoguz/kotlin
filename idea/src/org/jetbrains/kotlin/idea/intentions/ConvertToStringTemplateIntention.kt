--- conflicted
+++ resolved
@@ -129,10 +129,6 @@
                 return "$" + (if (forceBraces) "{$expressionText}" else expressionText)
         }
 
-<<<<<<< HEAD
-        return "\${" + expressionText.replace("\n+".toRegex(), " ") + "}"
-=======
         return "\${$expressionText}"
->>>>>>> 274ba386
     }
 }